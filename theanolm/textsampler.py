--- conflicted
+++ resolved
@@ -76,14 +76,9 @@
         class_input = sos_class_id * \
                       numpy.ones(shape=(1, num_sequences)).astype('int64')
         result = sos_id * \
-<<<<<<< HEAD
                  numpy.ones(shape=(length, num_sequences)).astype('int64')
-        state = RecurrentState(self.network, num_sequences)
-=======
-                 numpy.ones(shape=(max_length, num_sequences)).astype('int64')
         state = RecurrentState(self._network.recurrent_state_size,
                                num_sequences)
->>>>>>> d7aeb10b
 
         for time_step in range(1, length):
             # The input is the output from the previous step.
